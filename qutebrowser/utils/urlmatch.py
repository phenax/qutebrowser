# vim: ft=python fileencoding=utf-8 sts=4 sw=4 et:

# Copyright 2018-2019 Florian Bruhin (The Compiler) <mail@qutebrowser.org>
#
# This file is part of qutebrowser.
#
# qutebrowser is free software: you can redistribute it and/or modify
# it under the terms of the GNU General Public License as published by
# the Free Software Foundation, either version 3 of the License, or
# (at your option) any later version.
#
# qutebrowser is distributed in the hope that it will be useful,
# but WITHOUT ANY WARRANTY; without even the implied warranty of
# MERCHANTABILITY or FITNESS FOR A PARTICULAR PURPOSE.  See the
# GNU General Public License for more details.
#
# You should have received a copy of the GNU General Public License
# along with qutebrowser.  If not, see <http://www.gnu.org/licenses/>.

"""A Chromium-like URL matching pattern.

See:
https://developer.chrome.com/apps/match_patterns
https://cs.chromium.org/chromium/src/extensions/common/url_pattern.cc
https://cs.chromium.org/chromium/src/extensions/common/url_pattern.h
"""

import ipaddress
import fnmatch
import typing
import urllib.parse
import typing

from PyQt5.QtCore import QUrl

from qutebrowser.utils import utils, qtutils


class ParseError(Exception):

    """Raised when a pattern could not be parsed."""


class UrlPattern:

    """A Chromium-like URL matching pattern.

    Class attributes:
        _DEFAULT_PORTS: The default ports used for schemes which support ports.
        _SCHEMES_WITHOUT_HOST: Schemes which don't need a host.

    Attributes:
        _pattern: The given pattern as string.
        _match_all: Whether the pattern should match all URLs.
        _match_subdomains: Whether the pattern should match subdomains of the
                           given host.
        _scheme: The scheme to match to, or None to match any scheme.
                 Note that with Chromium, '*'/None only matches http/https and
                 not file/ftp. We deviate from that as per-URL settings aren't
                 security relevant.
        _host: The host to match to, or None for any host.
        _path: The path to match to, or None for any path.
        _port: The port to match to as integer, or None for any port.
    """

    _DEFAULT_PORTS = {'https': 443, 'http': 80, 'ftp': 21}
    _SCHEMES_WITHOUT_HOST = ['about', 'file', 'data', 'javascript']

    def __init__(self, pattern: str) -> None:
        # Make sure all attributes are initialized if we exit early.
        self._pattern = pattern
        self._match_all = False
<<<<<<< HEAD
        self._match_subdomains = False
        self._scheme = None  # type: typing.Optional[str]
        self._host = None  # type: typing.Optional[str]
        self._path = None  # type: typing.Optional[str]
        self._port = None  # type: typing.Optional[int]
=======
        self._match_subdomains = False  # type: bool
        self._scheme = None
        self._host = None  # type: typing.Optional[str]
        self._path = None
        self._port = None
>>>>>>> 8d9d8ef6

        # > The special pattern <all_urls> matches any URL that starts with a
        # > permitted scheme.
        if pattern == '<all_urls>':
            self._match_all = True
            return

        if '\0' in pattern:
            raise ParseError("May not contain NUL byte")

        pattern = self._fixup_pattern(pattern)

        # We use urllib.parse instead of QUrl here because it can handle
        # hosts with * in them.
        try:
            parsed = urllib.parse.urlparse(pattern)
        except ValueError as e:
            raise ParseError(str(e))

        assert parsed is not None

        self._init_scheme(parsed)
        self._init_host(parsed)
        self._init_path(parsed)
        self._init_port(parsed)

    def _to_tuple(self) -> typing.Tuple:
        """Get a pattern with information used for __eq__/__hash__."""
        return (self._match_all, self._match_subdomains, self._scheme,
                self._host, self._path, self._port)

    def __hash__(self) -> int:
        return hash(self._to_tuple())

    def __eq__(self, other: typing.Any) -> bool:
        if not isinstance(other, UrlPattern):
            return NotImplemented
        return self._to_tuple() == other._to_tuple()

    def __repr__(self) -> str:
        return utils.get_repr(self, pattern=self._pattern, constructor=True)

    def __str__(self) -> str:
        return self._pattern

    def _fixup_pattern(self, pattern: str) -> str:
        """Make sure the given pattern is parseable by urllib.parse."""
        if pattern.startswith('*:'):  # Any scheme, but *:// is unparseable
            pattern = 'any:' + pattern[2:]

        schemes = tuple(s + ':' for s in self._SCHEMES_WITHOUT_HOST)
        if '://' not in pattern and not pattern.startswith(schemes):
            pattern = 'any://' + pattern

        # Chromium handles file://foo like file:///foo
        # FIXME This doesn't actually strip the hostname correctly.
        if (pattern.startswith('file://') and
                not pattern.startswith('file:///')):
            pattern = 'file:///' + pattern[len("file://"):]

        return pattern

    def _init_scheme(self, parsed: urllib.parse.ParseResult) -> None:
        """Parse the scheme from the given URL.

        Deviation from Chromium:
        - We assume * when no scheme has been given.
        """
        if not parsed.scheme:
            raise ParseError("Missing scheme")

        if parsed.scheme == 'any':
            self._scheme = None
            return

        self._scheme = parsed.scheme

    def _init_path(self, parsed: urllib.parse.ParseResult) -> None:
        """Parse the path from the given URL.

        Deviation from Chromium:
        - We assume * when no path has been given.
        """
        if self._scheme == 'about' and not parsed.path.strip():
            raise ParseError("Pattern without path")

        if parsed.path == '/*':
            self._path = None
        elif not parsed.path:
            # When the user doesn't add a trailing slash, we assume the pattern
            # matches any path.
            self._path = None
        else:
            self._path = parsed.path

    def _init_host(self, parsed: urllib.parse.ParseResult) -> None:
        """Parse the host from the given URL.

        Deviation from Chromium:
        - http://:1234/ is not a valid URL because it has no host.
        """
        if parsed.hostname is None or not parsed.hostname.strip():
            if self._scheme not in self._SCHEMES_WITHOUT_HOST:
                raise ParseError("Pattern without host")
            assert self._host is None
            return

        if parsed.netloc.startswith('['):
            # Using QUrl parsing to minimize ipv6 addresses
            url = QUrl()
            url.setHost(parsed.hostname)
            if not url.isValid():
                raise ParseError(url.errorString())
            self._host = url.host()
            return

        # FIXME what about multiple dots?
        host_parts = parsed.hostname.rstrip('.').split('.')
        if host_parts[0] == '*':
            host_parts = host_parts[1:]
            self._match_subdomains = True

        if not host_parts:
            self._host = None
            return

        self._host = '.'.join(host_parts)

        if self._host.endswith('.*'):
            # Special case to have a nicer error
            raise ParseError("TLD wildcards are not implemented yet")
        if '*' in self._host:
            # Only * or *.foo is allowed as host.
            raise ParseError("Invalid host wildcard")

    def _init_port(self, parsed: urllib.parse.ParseResult) -> None:
        """Parse the port from the given URL.

        Deviation from Chromium:
        - We use None instead of "*" if there's no port filter.
        """
        if parsed.netloc.endswith(':*'):
            # We can't access parsed.port as it tries to run int()
            self._port = None
        elif parsed.netloc.endswith(':'):
            raise ParseError("Invalid port: Port is empty")
        else:
            try:
                self._port = parsed.port
            except ValueError as e:
                raise ParseError("Invalid port: {}".format(e))

        scheme_has_port = (self._scheme in list(self._DEFAULT_PORTS) or
                           self._scheme is None)
        if self._port is not None and not scheme_has_port:
            raise ParseError("Ports are unsupported with {} scheme".format(
                self._scheme))

    def _matches_scheme(self, scheme: str) -> bool:
        return self._scheme is None or self._scheme == scheme

    def _matches_host(self, host: str) -> bool:
        # FIXME what about multiple dots?
        host = host.rstrip('.')

        # If we have no host in the match pattern, that means that we're
        # matching all hosts, which means we have a match no matter what the
        # test host is.
        # Contrary to Chromium, we don't need to check for
        # self._match_subdomains, as we want to return True here for e.g.
        # file:// as well.
        if self._host is None:
            return True

        # If the hosts are exactly equal, we have a match.
        if host == self._host:
            return True

        # Otherwise, we can only match if our match pattern matches subdomains.
        if not self._match_subdomains:
            return False

        # We don't do subdomain matching against IP addresses, so we can give
        # up now if the test host is an IP address.
        if not utils.raises(ValueError, ipaddress.ip_address, host):
            return False

        # Check if the test host is a subdomain of our host.
        if len(host) <= (len(self._host) + 1):
            return False

        if not host.endswith(self._host):
            return False

        return host[len(host) - len(self._host) - 1] == '.'

    def _matches_port(self, scheme: str, port: int) -> bool:
        if port == -1 and scheme in self._DEFAULT_PORTS:
            port = self._DEFAULT_PORTS[scheme]
        return self._port is None or self._port == port

    def _matches_path(self, path: str) -> bool:
        if self._path is None:
            return True

        # Match 'google.com' with 'google.com/'
        if path + '/*' == self._path:
            return True

        # FIXME Chromium seems to have a more optimized glob matching which
        # doesn't rely on regexes. Do we need that too?
        return fnmatch.fnmatchcase(path, self._path)

    def matches(self, qurl: QUrl) -> bool:
        """Check if the pattern matches the given QUrl."""
        qtutils.ensure_valid(qurl)

        if self._match_all:
            return True

        if not self._matches_scheme(qurl.scheme()):
            return False
        # FIXME ignore for file:// like Chromium?
        if not self._matches_host(qurl.host()):
            return False
        if not self._matches_port(qurl.scheme(), qurl.port()):
            return False
        if not self._matches_path(qurl.path()):
            return False

        return True

    def get_host_information(self) -> typing.Tuple[
            typing.Optional[str], bool]:
        """Get host information for this pattern.

        Returns a tuple with (host, matches_subdomains)."""
        return self._host, self._match_subdomains<|MERGE_RESOLUTION|>--- conflicted
+++ resolved
@@ -70,19 +70,11 @@
         # Make sure all attributes are initialized if we exit early.
         self._pattern = pattern
         self._match_all = False
-<<<<<<< HEAD
-        self._match_subdomains = False
+        self._match_subdomains = False  # type: bool
         self._scheme = None  # type: typing.Optional[str]
         self._host = None  # type: typing.Optional[str]
         self._path = None  # type: typing.Optional[str]
         self._port = None  # type: typing.Optional[int]
-=======
-        self._match_subdomains = False  # type: bool
-        self._scheme = None
-        self._host = None  # type: typing.Optional[str]
-        self._path = None
-        self._port = None
->>>>>>> 8d9d8ef6
 
         # > The special pattern <all_urls> matches any URL that starts with a
         # > permitted scheme.
