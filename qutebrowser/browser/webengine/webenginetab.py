--- conflicted
+++ resolved
@@ -37,14 +37,9 @@
 from qutebrowser.browser.webengine import (webview, webengineelem, tabhistory,
                                            interceptor, webenginequtescheme,
                                            cookies, webenginedownloads,
-<<<<<<< HEAD
-                                           webenginesettings, certificateerror)
-from qutebrowser.misc import miscwidgets, objects, quitter
-=======
                                            webenginesettings, certificateerror,
                                            notification)
-from qutebrowser.misc import miscwidgets, objects
->>>>>>> 41bcada1
+from qutebrowser.misc import miscwidgets, objects, quitter
 from qutebrowser.utils import (usertypes, qtutils, log, javascript, utils,
                                message, objreg, jinja, debug)
 from qutebrowser.keyinput import modeman
