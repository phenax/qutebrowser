# vim: ft=python fileencoding=utf-8 sts=4 sw=4 et:

# Copyright 2014-2016 Florian Bruhin (The Compiler) <mail@qutebrowser.org>
#
# This file is part of qutebrowser.
#
# qutebrowser is free software: you can redistribute it and/or modify
# it under the terms of the GNU General Public License as published by
# the Free Software Foundation, either version 3 of the License, or
# (at your option) any later version.
#
# qutebrowser is distributed in the hope that it will be useful,
# but WITHOUT ANY WARRANTY; without even the implied warranty of
# MERCHANTABILITY or FITNESS FOR A PARTICULAR PURPOSE.  See the
# GNU General Public License for more details.
#
# You should have received a copy of the GNU General Public License
# along with qutebrowser.  If not, see <http://www.gnu.org/licenses/>.

"""Configuration data for config.py.

Module attributes:

FIRST_COMMENT: The initial comment header to place in the config.
SECTION_DESC: A dictionary with descriptions for sections.
DATA: A global read-only copy of the default config, an OrderedDict of
      sections.
"""

import sys
import re
import collections

from qutebrowser.config import configtypes as typ
from qutebrowser.config import sections as sect
from qutebrowser.config.value import SettingValue
from qutebrowser.utils.qtutils import MAXVALS


FIRST_COMMENT = r"""
# vim: ft=dosini

# Configfile for qutebrowser.
#
# This configfile is parsed by python's configparser in extended
# interpolation mode. The format is very INI-like, so there are
# categories like [general] with "key = value"-pairs.
#
# Note that you shouldn't add your own comments, as this file is
# regenerated every time the config is saved.
#
# Interpolation looks like  ${value}  or  ${section:value} and will be
# replaced by the respective value.
#
# Some settings will expand environment variables. Note that, since
# interpolation is run first, you will need to escape the  $  char as
# described below.
#
# This is the default config, so if you want to remove anything from
# here (as opposed to change/add), for example a key binding, set it to
# an empty value.
#
# You will need to escape the following values:
#   - # at the start of the line (at the first position of the key) (\#)
#   - $ in a value ($$)
"""


SECTION_DESC = {
    'general': "General/miscellaneous options.",
    'ui': "General options related to the user interface.",
    'input': "Options related to input modes.",
    'network': "Settings related to the network.",
    'completion': "Options related to completion and command history.",
    'tabs': "Configuration of the tab bar.",
    'storage': "Settings related to cache and storage.",
    'content': "Loaded plugins/scripts and allowed actions.",
    'hints': "Hinting settings.",
    'searchengines': (
        "Definitions of search engines which can be used via the address "
        "bar.\n"
        "The searchengine named `DEFAULT` is used when "
        "`general -> auto-search` is true and something else than a URL was "
        "entered to be opened. Other search engines can be used by prepending "
        "the search engine name to the search term, e.g. "
        "`:open google qutebrowser`. The string `{}` will be replaced by the "
        "search term, use `{{` and `}}` for literal `{`/`}` signs."),
    'aliases': (
        "Aliases for commands.\n"
        "By default, no aliases are defined. Example which adds a new command "
        "`:qtb` to open qutebrowsers website:\n\n"
        "`qtb = open http://www.qutebrowser.org/`"),
    'colors': (
        "Colors used in the UI.\n"
        "A value can be in one of the following format:\n\n"
        " * `#RGB`/`#RRGGBB`/`#RRRGGGBBB`/`#RRRRGGGGBBBB`\n"
        " * A SVG color name as specified in http://www.w3.org/TR/SVG/"
        "types.html#ColorKeywords[the W3C specification].\n"
        " * transparent (no color)\n"
        " * `rgb(r, g, b)` / `rgba(r, g, b, a)` (values 0-255 or "
        "percentages)\n"
        " * `hsv(h, s, v)` / `hsva(h, s, v, a)` (values 0-255, hue 0-359)\n"
        " * A gradient as explained in http://doc.qt.io/qt-5/"
        "stylesheet-reference.html#list-of-property-types[the Qt "
        "documentation] under ``Gradient''.\n\n"
        "A *.system value determines the color system to use for color "
        "interpolation between similarly-named *.start and *.stop entries, "
        "regardless of how they are defined in the options. "
        "Valid values are 'rgb', 'hsv', and 'hsl'.\n\n"
        "The `hints.*` values are a special case as they're real CSS "
        "colors, not Qt-CSS colors. There, for a gradient, you need to use "
        "`-webkit-gradient`, see https://www.webkit.org/blog/175/introducing-"
        "css-gradients/[the WebKit documentation]."),
    'fonts': (
        "Fonts used for the UI, with optional style/weight/size.\n\n"
        " * Style: `normal`/`italic`/`oblique`\n"
        " * Weight: `normal`, `bold`, `100`..`900`\n"
        " * Size: _number_ `px`/`pt`"),
}


DEFAULT_FONT_SIZE = '10pt' if sys.platform == 'darwin' else '8pt'


def data(readonly=False):
    """Get the default config data.

    Return:
        A {name: section} OrderedDict.
    """
    return collections.OrderedDict([
        ('general', sect.KeyValue(
            ('ignore-case',
             SettingValue(typ.IgnoreCase(), 'smart'),
             "Whether to find text on a page case-insensitively."),

            ('wrap-search',
             SettingValue(typ.Bool(), 'true'),
             "Whether to wrap finding text to the top when arriving at the "
             "end."),

            ('startpage',
             SettingValue(typ.List(), 'https://duckduckgo.com'),
             "The default page(s) to open at the start, separated by commas."),

            ('default-page',
             SettingValue(typ.FuzzyUrl(), '${startpage}'),
             "The page to open if :open -t/-b/-w is used without URL. Use "
             "`about:blank` for a blank page."),

            ('auto-search',
             SettingValue(typ.AutoSearch(), 'naive'),
             "Whether to start a search when something else than a URL is "
             "entered."),

            ('auto-save-config',
             SettingValue(typ.Bool(), 'true'),
             "Whether to save the config automatically on quit."),

            ('auto-save-interval',
             SettingValue(typ.Int(minval=0), '15000'),
             "How often (in milliseconds) to auto-save config/cookies/etc."),

            ('editor',
             SettingValue(typ.ShellCommand(placeholder=True), 'gvim -f "{}"'),
             "The editor (and arguments) to use for the `open-editor` "
             "command.\n\n"
             "The arguments get split like in a shell, so you can use `\"` or "
             "`'` to quote them.\n"
             "`{}` gets replaced by the filename of the file to be edited."),

            ('editor-encoding',
             SettingValue(typ.Encoding(), 'utf-8'),
             "Encoding to use for editor."),

            ('private-browsing',
             SettingValue(typ.Bool(), 'false'),
             "Do not record visited pages in the history or store web page "
             "icons."),

            ('developer-extras',
             SettingValue(typ.Bool(), 'false'),
             "Enable extra tools for Web developers.\n\n"
             "This needs to be enabled for `:inspector` to work and also adds "
             "an _Inspect_ entry to the context menu."),

            ('print-element-backgrounds',
             SettingValue(typ.Bool(), 'true'),
             "Whether the background color and images are also drawn when the "
             "page is printed."),

            ('xss-auditing',
             SettingValue(typ.Bool(), 'false'),
             "Whether load requests should be monitored for cross-site "
             "scripting attempts.\n\n"
             "Suspicious scripts will be blocked and reported in the "
             "inspector's JavaScript console. Enabling this feature might "
             "have an impact on performance."),

            ('site-specific-quirks',
             SettingValue(typ.Bool(), 'true'),
             "Enable workarounds for broken sites."),

            ('default-encoding',
             SettingValue(typ.String(none_ok=True), ''),
             "Default encoding to use for websites.\n\n"
             "The encoding must be a string describing an encoding such as "
             "_utf-8_, _iso-8859-1_, etc. If left empty a default value will "
             "be used."),

            ('new-instance-open-target',
             SettingValue(typ.String(
                 valid_values=typ.ValidValues(
                     ('tab', "Open a new tab in the existing "
                      "window and activate the window."),
                     ('tab-bg', "Open a new background tab in the "
                      "existing window and activate the "
                      "window."),
                     ('tab-silent', "Open a new tab in the existing "
                      "window without activating "
                      "the window."),
                     ('tab-bg-silent', "Open a new background tab "
                      "in the existing window "
                      "without activating the "
                      "window."),
                     ('window', "Open in a new window.")
                 )), 'tab'),
             "How to open links in an existing instance if a new one is "
             "launched."),

            ('log-javascript-console',
             SettingValue(typ.String(
                 valid_values=typ.ValidValues(
                     ('none', "Don't log messages."),
                     ('debug', "Log messages with debug level."),
                     ('info', "Log messages with info level.")
                 )), 'debug'),
             "How to log javascript console messages."),

            ('save-session',
             SettingValue(typ.Bool(), 'false'),
             "Whether to always save the open pages."),

            ('session-default-name',
             SettingValue(typ.SessionName(none_ok=True), ''),
             "The name of the session to save by default, or empty for the "
             "last loaded session."),

            ('url-incdec-segments',
             SettingValue(
                 typ.FlagList(valid_values=typ.ValidValues(
                     'host', 'path', 'query', 'anchor')),
                 'path,query'),
             "The URL segments where `:navigate increment/decrement` will "
             "search for a number."),

            readonly=readonly
        )),

        ('ui', sect.KeyValue(
            ('zoom-levels',
             SettingValue(typ.PercList(minval=0),
                          '25%,33%,50%,67%,75%,90%,100%,110%,125%,150%,175%,'
                          '200%,250%,300%,400%,500%'),
             "The available zoom levels, separated by commas."),

            ('default-zoom',
             SettingValue(typ.Perc(), '100%'),
             "The default zoom level."),

            ('downloads-position',
             SettingValue(typ.VerticalPosition(), 'top'),
             "Where to show the downloaded files."),

            ('message-timeout',
             SettingValue(typ.Int(), '2000'),
             "Time (in ms) to show messages in the statusbar for."),

            ('message-unfocused',
             SettingValue(typ.Bool(), 'false'),
             "Whether to show messages in unfocused windows."),

            ('confirm-quit',
             SettingValue(typ.ConfirmQuit(), 'never'),
             "Whether to confirm quitting the application."),

            ('display-statusbar-messages',
             SettingValue(typ.Bool(), 'false'),
             "Whether to display javascript statusbar messages."),

            ('zoom-text-only',
             SettingValue(typ.Bool(), 'false'),
             "Whether the zoom factor on a frame applies only to the text or "
             "to all content."),

            ('frame-flattening',
             SettingValue(typ.Bool(), 'false'),
             "Whether to  expand each subframe to its contents.\n\n"
             "This will flatten all the frames to become one scrollable "
             "page."),

            ('user-stylesheet',
             SettingValue(typ.UserStyleSheet(none_ok=True),
                          '::-webkit-scrollbar { width: 0px; height: 0px; }'),
             "User stylesheet to use (absolute filename, filename relative to "
             "the config directory or CSS string). Will expand environment "
             "variables."),

            ('css-media-type',
             SettingValue(typ.String(none_ok=True), ''),
             "Set the CSS media type."),

            ('smooth-scrolling',
             SettingValue(typ.Bool(), 'false'),
             "Whether to enable smooth scrolling for webpages."),

            ('remove-finished-downloads',
             SettingValue(typ.Int(minval=-1), '-1'),
             "Number of milliseconds to wait before removing finished "
             "downloads. Will not be removed if value is -1."),

            ('hide-statusbar',
             SettingValue(typ.Bool(), 'false'),
             "Whether to hide the statusbar unless a message is shown."),

            ('statusbar-padding',
             SettingValue(typ.Padding(), '1,1,0,0'),
             "Padding for statusbar (top, bottom, left, right)."),

            ('window-title-format',
             SettingValue(typ.FormatString(fields=['perc', 'perc_raw', 'title',
                                                   'title_sep', 'id',
                                                   'scroll_pos']),
                          '{perc}{title}{title_sep}qutebrowser'),
             "The format to use for the window title. The following "
             "placeholders are defined:\n\n"
             "* `{perc}`: The percentage as a string like `[10%]`.\n"
             "* `{perc_raw}`: The raw percentage, e.g. `10`\n"
             "* `{title}`: The title of the current web page\n"
             "* `{title_sep}`: The string ` - ` if a title is set, empty "
             "otherwise.\n"
             "* `{id}`: The internal window ID of this window.\n"
             "* `{scroll_pos}`: The page scroll position."),

            ('hide-mouse-cursor',
             SettingValue(typ.Bool(), 'false'),
             "Whether to hide the mouse cursor."),

            ('modal-js-dialog',
             SettingValue(typ.Bool(), 'false'),
             "Use standard JavaScript modal dialog for alert() and confirm()"),

            ('hide-wayland-decoration',
             SettingValue(typ.Bool(), 'false'),
             "Hide the window decoration when using wayland "
             "(requires restart)"),

            ('show-keyhints',
             SettingValue(typ.Bool(), 'true'),
             "Show possible keychains based on the current keystring"),

            readonly=readonly
        )),

        ('network', sect.KeyValue(
            ('do-not-track',
             SettingValue(typ.Bool(), 'true'),
             "Value to send in the `DNT` header."),

            ('accept-language',
             SettingValue(typ.String(none_ok=True), 'en-US,en'),
             "Value to send in the `accept-language` header."),

            ('referer-header',
             SettingValue(typ.String(
                 valid_values=typ.ValidValues(
                     ('always', "Always send."),
                     ('never', "Never send; this is not recommended,"
                      " as some sites may break."),
                     ('same-domain', "Only send for the same domain."
                      " This will still protect your privacy, but"
                      " shouldn't break any sites.")
                 )), 'same-domain'),
             "Send the Referer header"),

            ('user-agent',
             SettingValue(typ.UserAgent(none_ok=True), ''),
             "User agent to send. Empty to send the default."),

            ('proxy',
             SettingValue(typ.Proxy(), 'system'),
             "The proxy to use.\n\n"
             "In addition to the listed values, you can use a `socks://...` "
             "or `http://...` URL."),

            ('proxy-dns-requests',
             SettingValue(typ.Bool(), 'true'),
             "Whether to send DNS requests over the configured proxy."),

            ('ssl-strict',
             SettingValue(typ.BoolAsk(), 'ask'),
             "Whether to validate SSL handshakes."),

            ('dns-prefetch',
             SettingValue(typ.Bool(), 'true'),
             "Whether to try to pre-fetch DNS entries to speed up browsing."),

            ('custom-headers',
             SettingValue(typ.HeaderDict(none_ok=True), ''),
             "Set custom headers for qutebrowser HTTP requests."),

            readonly=readonly
        )),

        ('completion', sect.KeyValue(
            ('auto-open',
             SettingValue(typ.Bool(), 'true'),
             "Automatically open completion when typing."),

            ('download-path-suggestion',
             SettingValue(
                 typ.String(valid_values=typ.ValidValues(
                     ('path', "Show only the download path."),
                     ('filename', "Show only download filename."),
                     ('both', "Show download path and filename."))),
                 'path'),
             "What to display in the download filename input."),

            ('timestamp-format',
             SettingValue(typ.TimestampTemplate(none_ok=True), '%Y-%m-%d'),
             "How to format timestamps (e.g. for history)"),

            ('show',
             SettingValue(typ.Bool(), 'true'),
             "Whether to show the autocompletion window."),

            ('height',
             SettingValue(typ.PercOrInt(minperc=0, maxperc=100, minint=1),
                          '50%'),
             "The height of the completion, in px or as percentage of the "
             "window."),

            ('cmd-history-max-items',
             SettingValue(typ.Int(minval=-1), '100'),
             "How many commands to save in the command history.\n\n"
             "0: no history / -1: unlimited"),

            ('web-history-max-items',
             SettingValue(typ.Int(minval=-1), '1000'),
             "How many URLs to show in the web history.\n\n"
             "0: no history / -1: unlimited"),

            ('quick-complete',
             SettingValue(typ.Bool(), 'true'),
             "Whether to move on to the next part when there's only one "
             "possible completion left."),

            ('shrink',
             SettingValue(typ.Bool(), 'false'),
             "Whether to shrink the completion to be smaller than the "
             "configured size if there are no scrollbars."),

            ('scrollbar-width',
             SettingValue(typ.Int(minval=0), '12'),
             "Width of the scrollbar in the completion window (in px)."),

            ('scrollbar-padding',
             SettingValue(typ.Int(minval=0), '2'),
             "Padding of scrollbar handle in completion window (in px)."),

            readonly=readonly
        )),

        ('input', sect.KeyValue(
            ('timeout',
             SettingValue(typ.Int(minval=0, maxval=MAXVALS['int']), '500'),
             "Timeout for ambiguous key bindings.\n\n"
             "If the current input forms both a complete match and a partial "
             "match, the complete match will be executed after this time."),

            ('partial-timeout',
<<<<<<< HEAD
             SettingValue(typ.Int(minval=0, maxval=MAXVALS['int']), '1000'),
             "Timeout for partially typed key bindings.\n\n"
             "If the current input forms only partial matches, the keystring "
             "will be cleared after this time."),
=======
             SettingValue(typ.Int(minval=0, maxval=MAXVALS['int']), '5000'),
             "Timeout for partially typed key bindings."),
>>>>>>> acdeb0f5

            ('insert-mode-on-plugins',
             SettingValue(typ.Bool(), 'false'),
             "Whether to switch to insert mode when clicking flash and other "
             "plugins."),

            ('auto-leave-insert-mode',
             SettingValue(typ.Bool(), 'true'),
             "Whether to leave insert mode if a non-editable element is "
             "clicked."),

            ('auto-insert-mode',
             SettingValue(typ.Bool(), 'false'),
             "Whether to automatically enter insert mode if an editable "
             "element is focused after page load."),

            ('forward-unbound-keys',
             SettingValue(typ.String(
                 valid_values=typ.ValidValues(
                     ('all', "Forward all unbound keys."),
                     ('auto', "Forward unbound non-alphanumeric "
                      "keys."),
                     ('none', "Don't forward any keys.")
                 )), 'auto'),
             "Whether to forward unbound keys to the webview in normal mode."),

            ('spatial-navigation',
             SettingValue(typ.Bool(), 'false'),
             "Enables or disables the Spatial Navigation feature.\n\n"
             "Spatial navigation consists in the ability to navigate between "
             "focusable elements in a Web page, such as hyperlinks and form "
             "controls, by using Left, Right, Up and Down arrow keys. For "
             "example, if a user presses the Right key, heuristics determine "
             "whether there is an element he might be trying to reach towards "
             "the right and which element he probably wants."),

            ('links-included-in-focus-chain',
             SettingValue(typ.Bool(), 'true'),
             "Whether hyperlinks should be included in the keyboard focus "
             "chain."),

            ('rocker-gestures',
             SettingValue(typ.Bool(), 'false'),
             "Whether to enable Opera-like mouse rocker gestures. This "
             "disables the context menu."),

            ('mouse-zoom-divider',
             SettingValue(typ.Int(minval=1), '512'),
             "How much to divide the mouse wheel movements to translate them "
             "into zoom increments."),

            readonly=readonly
        )),

        ('tabs', sect.KeyValue(
            ('background-tabs',
             SettingValue(typ.Bool(), 'false'),
             "Whether to open new tabs (middleclick/ctrl+click) in "
             "background."),

            ('select-on-remove',
             SettingValue(typ.SelectOnRemove(), 'right'),
             "Which tab to select when the focused tab is removed."),

            ('new-tab-position',
             SettingValue(typ.NewTabPosition(), 'right'),
             "How new tabs are positioned."),

            ('new-tab-position-explicit',
             SettingValue(typ.NewTabPosition(), 'last'),
             "How new tabs opened explicitly are positioned."),

            ('last-close',
             SettingValue(typ.String(
                 valid_values=typ.ValidValues(
                     ('ignore', "Don't do anything."),
                     ('blank', "Load a blank page."),
                     ('startpage', "Load the start page."),
                     ('default-page', "Load the default page."),
                     ('close', "Close the window.")
                 )), 'ignore'),
             "Behavior when the last tab is closed."),

            ('show',
             SettingValue(
                 typ.String(valid_values=typ.ValidValues(
                     ('always', "Always show the tab bar."),
                     ('never', "Always hide the tab bar."),
                     ('multiple', "Hide the tab bar if only one tab "
                      "is open."),
                     ('switching', "Show the tab bar when switching "
                      "tabs.")
                 )), 'always'),
             "When to show the tab bar"),

            ('show-switching-delay',
             SettingValue(typ.Int(), '800'),
             "Time to show the tab bar before hiding it when tabs->show is "
             "set to 'switching'."),

            ('wrap',
             SettingValue(typ.Bool(), 'true'),
             "Whether to wrap when changing tabs."),

            ('movable',
             SettingValue(typ.Bool(), 'true'),
             "Whether tabs should be movable."),

            ('close-mouse-button',
             SettingValue(typ.String(
                 valid_values=typ.ValidValues(
                     ('right', "Close tabs on right-click."),
                     ('middle', "Close tabs on middle-click."),
                     ('none', "Don't close tabs using the mouse.")
                 )), 'middle'),
             "On which mouse button to close tabs."),

            ('position',
             SettingValue(typ.Position(), 'top'),
             "The position of the tab bar."),

            ('show-favicons',
             SettingValue(typ.Bool(), 'true'),
             "Whether to show favicons in the tab bar."),

            ('width',
             SettingValue(typ.PercOrInt(minperc=0, maxperc=100, minint=1),
                          '20%'),
             "The width of the tab bar if it's vertical, in px or as "
             "percentage of the window."),

            ('indicator-width',
             SettingValue(typ.Int(minval=0), '3'),
             "Width of the progress indicator (0 to disable)."),

            ('tabs-are-windows',
             SettingValue(typ.Bool(), 'false'),
             "Whether to open windows instead of tabs."),

            ('title-format',
             SettingValue(typ.FormatString(
                 fields=['perc', 'perc_raw', 'title', 'title_sep', 'index',
                         'id', 'scroll_pos']), '{index}: {title}'),
             "The format to use for the tab title. The following placeholders "
             "are defined:\n\n"
             "* `{perc}`: The percentage as a string like `[10%]`.\n"
             "* `{perc_raw}`: The raw percentage, e.g. `10`\n"
             "* `{title}`: The title of the current web page\n"
             "* `{title_sep}`: The string ` - ` if a title is set, empty "
             "otherwise.\n"
             "* `{index}`: The index of this tab.\n"
             "* `{id}`: The internal tab ID of this tab.\n"
             "* `{scroll_pos}`: The page scroll position."),

            ('title-alignment',
             SettingValue(typ.TextAlignment(), 'left'),
             "Alignment of the text inside of tabs"),

            ('mousewheel-tab-switching',
             SettingValue(typ.Bool(), 'true'),
             "Switch between tabs using the mouse wheel."),

            ('padding',
             SettingValue(typ.Padding(), '0,0,5,5'),
             "Padding for tabs (top, bottom, left, right)."),

            ('indicator-padding',
             SettingValue(typ.Padding(), '2,2,0,4'),
             "Padding for indicators (top, bottom, left, right)."),

            readonly=readonly
        )),

        ('storage', sect.KeyValue(
            ('download-directory',
             SettingValue(typ.Directory(none_ok=True), ''),
             "The directory to save downloads to. An empty value selects a "
             "sensible os-specific default. Will expand environment "
             "variables."),

            ('prompt-download-directory',
             SettingValue(typ.Bool(), 'true'),
             "Whether to prompt the user for the download location.\n"
             "If set to false, 'download-directory' will be used."),

            ('remember-download-directory',
             SettingValue(typ.Bool(), 'true'),
             "Whether to remember the last used download directory."),

            ('maximum-pages-in-cache',
             SettingValue(
                 typ.Int(none_ok=True, minval=0, maxval=MAXVALS['int']), ''),
             "The maximum number of pages to hold in the global memory page "
             "cache.\n\n"
             "The Page Cache allows for a nicer user experience when "
             "navigating forth or back to pages in the forward/back history, "
             "by pausing and resuming up to _n_ pages.\n\n"
             "For more information about the feature, please refer to: "
             "http://webkit.org/blog/427/webkit-page-cache-i-the-basics/"),

            ('object-cache-capacities',
             SettingValue(
                 typ.WebKitBytesList(length=3, maxsize=MAXVALS['int'],
                                     none_ok=True), ''),
             "The capacities for the global memory cache for dead objects "
             "such as stylesheets or scripts. Syntax: cacheMinDeadCapacity, "
             "cacheMaxDead, totalCapacity.\n\n"
             "The _cacheMinDeadCapacity_ specifies the minimum number of "
             "bytes that dead objects should consume when the cache is under "
             "pressure.\n\n"
             "_cacheMaxDead_ is the maximum number of bytes that dead objects "
             "should consume when the cache is *not* under pressure.\n\n"
             "_totalCapacity_ specifies the maximum number of bytes "
             "that the cache should consume *overall*."),

            ('offline-storage-default-quota',
             SettingValue(typ.WebKitBytes(maxsize=MAXVALS['int64'],
                                          none_ok=True), ''),
             "Default quota for new offline storage databases."),

            ('offline-web-application-cache-quota',
             SettingValue(typ.WebKitBytes(maxsize=MAXVALS['int64'],
                                          none_ok=True), ''),
             "Quota for the offline web application cache."),

            ('offline-storage-database',
             SettingValue(typ.Bool(), 'true'),
             "Whether support for the HTML 5 offline storage feature is "
             "enabled."),

            ('offline-web-application-storage',
             SettingValue(typ.Bool(), 'true'),
             "Whether support for the HTML 5 web application cache feature is "
             "enabled.\n\n"
             "An application cache acts like an HTTP cache in some sense. For "
             "documents that use the application cache via JavaScript, the "
             "loader engine will first ask the application cache for the "
             "contents, before hitting the network.\n\n"
             "The feature is described in details at: "
             "http://dev.w3.org/html5/spec/Overview.html#appcache"),

            ('local-storage',
             SettingValue(typ.Bool(), 'true'),
             "Whether support for the HTML 5 local storage feature is "
             "enabled."),

            ('cache-size',
             SettingValue(typ.Int(minval=0, maxval=MAXVALS['int64']),
                          '52428800'),
             "Size of the HTTP network cache."),

            readonly=readonly
        )),

        ('content', sect.KeyValue(
            ('allow-images',
             SettingValue(typ.Bool(), 'true'),
             "Whether images are automatically loaded in web pages."),

            ('allow-javascript',
             SettingValue(typ.Bool(), 'true'),
             "Enables or disables the running of JavaScript programs."),

            ('allow-plugins',
             SettingValue(typ.Bool(), 'false'),
             "Enables or disables plugins in Web pages.\n\n"
             'Qt plugins with a mimetype such as "application/x-qt-plugin" '
             "are not affected by this setting."),

            ('webgl',
             SettingValue(typ.Bool(), 'false'),
             "Enables or disables WebGL."),

            ('css-regions',
             SettingValue(typ.Bool(), 'true'),
             "Enable or disable support for CSS regions."),

            ('hyperlink-auditing',
             SettingValue(typ.Bool(), 'false'),
             "Enable or disable hyperlink auditing (<a ping>)."),

            ('geolocation',
             SettingValue(typ.BoolAsk(), 'ask'),
             "Allow websites to request geolocations."),

            ('notifications',
             SettingValue(typ.BoolAsk(), 'ask'),
             "Allow websites to show notifications."),

            #('allow-java',
            # SettingValue(typ.Bool(), 'true'),
            # "Enables or disables Java applets. Currently Java applets are "
            # "not supported"),

            ('javascript-can-open-windows',
             SettingValue(typ.Bool(), 'false'),
             "Whether JavaScript programs can open new windows."),

            ('javascript-can-close-windows',
             SettingValue(typ.Bool(), 'false'),
             "Whether JavaScript programs can close windows."),

            ('javascript-can-access-clipboard',
             SettingValue(typ.Bool(), 'false'),
             "Whether JavaScript programs can read or write to the "
             "clipboard."),

            ('ignore-javascript-prompt',
             SettingValue(typ.Bool(), 'false'),
             "Whether all javascript prompts should be ignored."),

            ('ignore-javascript-alert',
             SettingValue(typ.Bool(), 'false'),
             "Whether all javascript alerts should be ignored."),

            ('local-content-can-access-remote-urls',
             SettingValue(typ.Bool(), 'false'),
             "Whether locally loaded documents are allowed to access remote "
             "urls."),

            ('local-content-can-access-file-urls',
             SettingValue(typ.Bool(), 'true'),
             "Whether locally loaded documents are allowed to access other "
             "local urls."),

            ('cookies-accept',
             SettingValue(typ.String(
                 valid_values=typ.ValidValues(
                     ('all', "Accept all cookies."),
                     ('no-3rdparty', "Accept cookies from the same"
                      " origin only."),
                     ('no-unknown-3rdparty', "Accept cookies from "
                      "the same origin only, unless a cookie is "
                      "already set for the domain."),
                     ('never', "Don't accept cookies at all.")
                 )), 'no-3rdparty'),
             "Control which cookies to accept."),

            ('cookies-store',
             SettingValue(typ.Bool(), 'true'),
             "Whether to store cookies."),

            ('host-block-lists',
             SettingValue(
                 typ.UrlList(none_ok=True),
                 'http://www.malwaredomainlist.com/hostslist/hosts.txt,'
                 'http://someonewhocares.org/hosts/hosts,'
                 'http://winhelp2002.mvps.org/hosts.zip,'
                 'http://malwaredomains.lehigh.edu/files/justdomains.zip,'
                 'http://pgl.yoyo.org/adservers/serverlist.php?'
                 'hostformat=hosts&mimetype=plaintext'),
             "List of URLs of lists which contain hosts to block.\n\n"
             "The file can be in one of the following formats:\n\n"
             "- An '/etc/hosts'-like file\n"
             "- One host per line\n"
             "- A zip-file of any of the above, with either only one file, or "
             "a file named 'hosts' (with any extension)."),

            ('host-blocking-enabled',
             SettingValue(typ.Bool(), 'true'),
             "Whether host blocking is enabled."),

            ('host-blocking-whitelist',
             SettingValue(typ.List(none_ok=True), 'piwik.org'),
             "List of domains that should always be loaded, despite being "
             "ad-blocked.\n\n"
             "Domains may contain * and ? wildcards and are otherwise "
             "required to exactly match the requested domain.\n\n"
             "Local domains are always exempt from hostblocking."),

            ('enable-pdfjs', SettingValue(typ.Bool(), 'false'),
             "Enable pdf.js to view PDF files in the browser.\n\n"
             "Note that the files can still be downloaded by clicking"
             " the download button in the pdf.js viewer."),

            readonly=readonly
        )),

        ('hints', sect.KeyValue(
            ('border',
             SettingValue(typ.String(), '1px solid #E3BE23'),
             "CSS border value for hints."),

            ('opacity',
             SettingValue(typ.Float(minval=0.0, maxval=1.0), '0.7'),
             "Opacity for hints."),

            ('mode',
             SettingValue(typ.String(
                 valid_values=typ.ValidValues(
                     ('number', "Use numeric hints."),
                     ('letter', "Use the chars in the hints -> "
                      "chars setting."),
                     ('word', "Use hints words based on the html "
                      "elements and the extra words."),
                 )), 'letter'),
             "Mode to use for hints."),

            ('chars',
             SettingValue(typ.UniqueCharString(minlen=2, completions=[
                 ('asdfghjkl', "Home row"),
                 ('dhtnaoeu', "Home row (Dvorak)"),
                 ('abcdefghijklmnopqrstuvwxyz', "All letters"),
             ]), 'asdfghjkl'),
             "Chars used for hint strings."),

            ('min-chars',
             SettingValue(typ.Int(minval=1), '1'),
             "Minimum number of chars used for hint strings."),

            ('scatter',
             SettingValue(typ.Bool(), 'true'),
             "Whether to scatter hint key chains (like Vimium) or not (like "
             "dwb)."),

            ('uppercase',
             SettingValue(typ.Bool(), 'false'),
             "Make chars in hint strings uppercase."),

            ('dictionary',
             SettingValue(typ.File(required=False), '/usr/share/dict/words'),
             "The dictionary file to be used by the word hints."),

            ('auto-follow',
             SettingValue(typ.Bool(), 'true'),
             "Follow a hint immediately when the hint text is completely "
             "matched."),

            ('next-regexes',
             SettingValue(typ.RegexList(flags=re.IGNORECASE),
                          r'\bnext\b,\bmore\b,\bnewer\b,\b[>→≫]\b,\b(>>|»)\b,'
                          r'\bcontinue\b'),
             "A comma-separated list of regexes to use for 'next' links."),

            ('prev-regexes',
             SettingValue(typ.RegexList(flags=re.IGNORECASE),
                          r'\bprev(ious)?\b,\bback\b,\bolder\b,\b[<←≪]\b,'
                          r'\b(<<|«)\b'),
             "A comma-separated list of regexes to use for 'prev' links."),

            readonly=readonly
        )),

        ('searchengines', sect.ValueList(
            typ.SearchEngineName(), typ.SearchEngineUrl(),
            ('DEFAULT', 'https://duckduckgo.com/?q={}'),

            readonly=readonly
        )),

        ('aliases', sect.ValueList(
            typ.String(forbidden=' '), typ.Command(),

            readonly=readonly
        )),

        ('colors', sect.KeyValue(
            ('completion.fg',
             SettingValue(typ.QtColor(), 'white'),
             "Text color of the completion widget."),

            ('completion.bg',
             SettingValue(typ.QssColor(), '#333333'),
             "Background color of the completion widget."),

            ('completion.alternate-bg',
             SettingValue(typ.QssColor(), '#444444'),
             "Alternating background color of the completion widget."),

            ('completion.category.fg',
             SettingValue(typ.QtColor(), 'white'),
             "Foreground color of completion widget category headers."),

            ('completion.category.bg',
             SettingValue(typ.QssColor(), 'qlineargradient(x1:0, y1:0, x2:0, '
                          'y2:1, stop:0 #888888, stop:1 #505050)'),
             "Background color of the completion widget category headers."),

            ('completion.category.border.top',
             SettingValue(typ.QssColor(), 'black'),
             "Top border color of the completion widget category headers."),

            ('completion.category.border.bottom',
             SettingValue(typ.QssColor(), '${completion.category.border.top}'),
             "Bottom border color of the completion widget category headers."),

            ('completion.item.selected.fg',
             SettingValue(typ.QtColor(), 'black'),
             "Foreground color of the selected completion item."),

            ('completion.item.selected.bg',
             SettingValue(typ.QssColor(), '#e8c000'),
             "Background color of the selected completion item."),

            ('completion.item.selected.border.top',
             SettingValue(typ.QssColor(), '#bbbb00'),
             "Top border color of the completion widget category headers."),

            ('completion.item.selected.border.bottom',
             SettingValue(
                 typ.QssColor(), '${completion.item.selected.border.top}'),
             "Bottom border color of the selected completion item."),

            ('completion.match.fg',
             SettingValue(typ.QssColor(), '#ff4444'),
             "Foreground color of the matched text in the completion."),

            ('completion.scrollbar.fg',
             SettingValue(typ.QssColor(), '${completion.fg}'),
             "Color of the scrollbar handle in completion view."),

            ('completion.scrollbar.bg',
             SettingValue(typ.QssColor(), '${completion.bg}'),
             "Color of the scrollbar in completion view"),

            ('statusbar.fg',
             SettingValue(typ.QssColor(), 'white'),
             "Foreground color of the statusbar."),

            ('statusbar.bg',
             SettingValue(typ.QssColor(), 'black'),
             "Background color of the statusbar."),

            ('statusbar.fg.error',
             SettingValue(typ.QssColor(), '${statusbar.fg}'),
             "Foreground color of the statusbar if there was an error."),

            ('statusbar.bg.error',
             SettingValue(typ.QssColor(), 'red'),
             "Background color of the statusbar if there was an error."),

            ('statusbar.fg.warning',
             SettingValue(typ.QssColor(), '${statusbar.fg}'),
             "Foreground color of the statusbar if there is a warning."),

            ('statusbar.bg.warning',
             SettingValue(typ.QssColor(), 'darkorange'),
             "Background color of the statusbar if there is a warning."),

            ('statusbar.fg.prompt',
             SettingValue(typ.QssColor(), '${statusbar.fg}'),
             "Foreground color of the statusbar if there is a prompt."),

            ('statusbar.bg.prompt',
             SettingValue(typ.QssColor(), 'darkblue'),
             "Background color of the statusbar if there is a prompt."),

            ('statusbar.fg.insert',
             SettingValue(typ.QssColor(), '${statusbar.fg}'),
             "Foreground color of the statusbar in insert mode."),

            ('statusbar.bg.insert',
             SettingValue(typ.QssColor(), 'darkgreen'),
             "Background color of the statusbar in insert mode."),

            ('statusbar.fg.command',
             SettingValue(typ.QssColor(), '${statusbar.fg}'),
             "Foreground color of the statusbar in command mode."),

            ('statusbar.bg.command',
             SettingValue(typ.QssColor(), '${statusbar.bg}'),
             "Background color of the statusbar in command mode."),

            ('statusbar.fg.caret',
             SettingValue(typ.QssColor(), '${statusbar.fg}'),
             "Foreground color of the statusbar in caret mode."),

            ('statusbar.bg.caret',
             SettingValue(typ.QssColor(), 'purple'),
             "Background color of the statusbar in caret mode."),

            ('statusbar.fg.caret-selection',
             SettingValue(typ.QssColor(), '${statusbar.fg}'),
             "Foreground color of the statusbar in caret mode with a "
             "selection"),

            ('statusbar.bg.caret-selection',
             SettingValue(typ.QssColor(), '#a12dff'),
             "Background color of the statusbar in caret mode with a "
             "selection"),

            ('statusbar.progress.bg',
             SettingValue(typ.QssColor(), 'white'),
             "Background color of the progress bar."),

            ('statusbar.url.fg',
             SettingValue(typ.QssColor(), '${statusbar.fg}'),
             "Default foreground color of the URL in the statusbar."),

            ('statusbar.url.fg.success',
             SettingValue(typ.QssColor(), 'white'),
             "Foreground color of the URL in the statusbar on successful "
             "load (http)."),

            ('statusbar.url.fg.success.https',
             SettingValue(typ.QssColor(), 'lime'),
             "Foreground color of the URL in the statusbar on successful "
             "load (https)."),

            ('statusbar.url.fg.error',
             SettingValue(typ.QssColor(), 'orange'),
             "Foreground color of the URL in the statusbar on error."),

            ('statusbar.url.fg.warn',
             SettingValue(typ.QssColor(), 'yellow'),
             "Foreground color of the URL in the statusbar when there's a "
             "warning."),

            ('statusbar.url.fg.hover',
             SettingValue(typ.QssColor(), 'aqua'),
             "Foreground color of the URL in the statusbar for hovered "
             "links."),

            ('tabs.fg.odd',
             SettingValue(typ.QtColor(), 'white'),
             "Foreground color of unselected odd tabs."),

            ('tabs.bg.odd',
             SettingValue(typ.QtColor(), 'grey'),
             "Background color of unselected odd tabs."),

            ('tabs.fg.even',
             SettingValue(typ.QtColor(), 'white'),
             "Foreground color of unselected even tabs."),

            ('tabs.bg.even',
             SettingValue(typ.QtColor(), 'darkgrey'),
             "Background color of unselected even tabs."),

            ('tabs.fg.selected.odd',
             SettingValue(typ.QtColor(), 'white'),
             "Foreground color of selected odd tabs."),

            ('tabs.bg.selected.odd',
             SettingValue(typ.QtColor(), 'black'),
             "Background color of selected odd tabs."),

            ('tabs.fg.selected.even',
             SettingValue(typ.QtColor(), '${tabs.fg.selected.odd}'),
             "Foreground color of selected even tabs."),

            ('tabs.bg.selected.even',
             SettingValue(typ.QtColor(), '${tabs.bg.selected.odd}'),
             "Background color of selected even tabs."),

            ('tabs.bg.bar',
             SettingValue(typ.QtColor(), '#555555'),
             "Background color of the tab bar."),

            ('tabs.indicator.start',
             SettingValue(typ.QtColor(), '#0000aa'),
             "Color gradient start for the tab indicator."),

            ('tabs.indicator.stop',
             SettingValue(typ.QtColor(), '#00aa00'),
             "Color gradient end for the tab indicator."),

            ('tabs.indicator.error',
             SettingValue(typ.QtColor(), '#ff0000'),
             "Color for the tab indicator on errors.."),

            ('tabs.indicator.system',
             SettingValue(typ.ColorSystem(), 'rgb'),
             "Color gradient interpolation system for the tab indicator."),

            ('hints.fg',
             SettingValue(typ.CssColor(), 'black'),
             "Font color for hints."),

            ('hints.bg',
             SettingValue(
                 typ.CssColor(), '-webkit-gradient(linear, left top, '
                 'left bottom, color-stop(0%,#FFF785), '
                 'color-stop(100%,#FFC542))'),
             "Background color for hints."),

            ('hints.fg.match',
             SettingValue(typ.CssColor(), 'green'),
             "Font color for the matched part of hints."),

            ('downloads.bg.bar',
             SettingValue(typ.QssColor(), 'black'),
             "Background color for the download bar."),

            ('downloads.fg.start',
             SettingValue(typ.QtColor(), 'white'),
             "Color gradient start for download text."),

            ('downloads.bg.start',
             SettingValue(typ.QtColor(), '#0000aa'),
             "Color gradient start for download backgrounds."),

            ('downloads.fg.stop',
             SettingValue(typ.QtColor(), '${downloads.fg.start}'),
             "Color gradient end for download text."),

            ('downloads.bg.stop',
             SettingValue(typ.QtColor(), '#00aa00'),
             "Color gradient stop for download backgrounds."),

            ('downloads.fg.system',
             SettingValue(typ.ColorSystem(), 'rgb'),
             "Color gradient interpolation system for download text."),

            ('downloads.bg.system',
             SettingValue(typ.ColorSystem(), 'rgb'),
             "Color gradient interpolation system for download backgrounds."),

            ('downloads.fg.error',
             SettingValue(typ.QtColor(), 'white'),
             "Foreground color for downloads with errors."),

            ('downloads.bg.error',
             SettingValue(typ.QtColor(), 'red'),
             "Background color for downloads with errors."),

            ('webpage.bg',
             SettingValue(typ.QtColor(none_ok=True), 'white'),
             "Background color for webpages if unset (or empty to use the "
             "theme's color)"),

            ('keyhint.fg',
             SettingValue(typ.QssColor(), '#FFFFFF'),
             "Text color for the keyhint widget."),

            ('keyhint.fg.suffix',
             SettingValue(typ.CssColor(), '#FFFF00'),
             "Highlight color for keys to complete the current keychain"),

            ('keyhint.bg',
             SettingValue(typ.QssColor(), 'rgba(0, 0, 0, 80%)'),
             "Background color of the keyhint widget."),

            readonly=readonly
        )),

        ('fonts', sect.KeyValue(
            ('_monospace',
             SettingValue(typ.Font(), 'Terminus, Monospace, '
                          '"DejaVu Sans Mono", Monaco, '
                          '"Bitstream Vera Sans Mono", "Andale Mono", '
                          '"Courier New", Courier, "Liberation Mono", '
                          'monospace, Fixed, Consolas, Terminal'),
             "Default monospace fonts."),

            ('completion',
             SettingValue(typ.Font(), DEFAULT_FONT_SIZE + ' ${_monospace}'),
             "Font used in the completion widget."),

            ('tabbar',
             SettingValue(typ.QtFont(), DEFAULT_FONT_SIZE + ' ${_monospace}'),
             "Font used in the tab bar."),

            ('statusbar',
             SettingValue(typ.Font(), DEFAULT_FONT_SIZE + ' ${_monospace}'),
             "Font used in the statusbar."),

            ('downloads',
             SettingValue(typ.Font(), DEFAULT_FONT_SIZE + ' ${_monospace}'),
             "Font used for the downloadbar."),

            ('hints',
             SettingValue(typ.Font(), 'bold 13px Monospace'),
             "Font used for the hints."),

            ('debug-console',
             SettingValue(typ.QtFont(), DEFAULT_FONT_SIZE + ' ${_monospace}'),
             "Font used for the debugging console."),

            ('web-family-standard',
             SettingValue(typ.FontFamily(none_ok=True), ''),
             "Font family for standard fonts."),

            ('web-family-fixed',
             SettingValue(typ.FontFamily(none_ok=True), ''),
             "Font family for fixed fonts."),

            ('web-family-serif',
             SettingValue(typ.FontFamily(none_ok=True), ''),
             "Font family for serif fonts."),

            ('web-family-sans-serif',
             SettingValue(typ.FontFamily(none_ok=True), ''),
             "Font family for sans-serif fonts."),

            ('web-family-cursive',
             SettingValue(typ.FontFamily(none_ok=True), ''),
             "Font family for cursive fonts."),

            ('web-family-fantasy',
             SettingValue(typ.FontFamily(none_ok=True), ''),
             "Font family for fantasy fonts."),

            ('web-size-minimum',
             SettingValue(
                 typ.Int(none_ok=True, minval=1, maxval=MAXVALS['int']), ''),
             "The hard minimum font size."),

            ('web-size-minimum-logical',
             SettingValue(
                 typ.Int(none_ok=True, minval=1, maxval=MAXVALS['int']), ''),
             "The minimum logical font size that is applied when zooming "
             "out."),

            ('web-size-default',
             SettingValue(
                 typ.Int(none_ok=True, minval=1, maxval=MAXVALS['int']), ''),
             "The default font size for regular text."),

            ('web-size-default-fixed',
             SettingValue(
                 typ.Int(none_ok=True, minval=1, maxval=MAXVALS['int']), ''),
             "The default font size for fixed-pitch text."),

            ('keyhint',
             SettingValue(typ.Font(), DEFAULT_FONT_SIZE + ' ${_monospace}'),
             "Font used in the keyhint widget."),

            readonly=readonly
        )),
    ])


DATA = data(readonly=True)


KEY_FIRST_COMMENT = """
# vim: ft=conf
#
# In this config file, qutebrowser's key bindings are configured.
# The format looks like this:
#
# [keymode]
#
# command
#   keychain
#   keychain2
#   ...
#
# All blank lines and lines starting with '#' are ignored.
# Inline-comments are not permitted.
#
# keymode is a comma separated list of modes in which the key binding should be
# active. If keymode starts with !, the key binding is active in all modes
# except the listed modes.
#
# For special keys (can't be part of a keychain), enclose them in `<`...`>`.
# For modifiers, you can use either `-` or `+` as delimiters, and these names:
#
#  * Control: `Control`, `Ctrl`
#  * Meta:    `Meta`, `Windows`, `Mod4`
#  * Alt:     `Alt`, `Mod1`
#  * Shift:   `Shift`
#
# For simple keys (no `<>`-signs), a capital letter means the key is pressed
# with Shift. For special keys (with `<>`-signs), you need to explicitly add
# `Shift-` to match a key pressed with shift.  You can bind multiple commands
# by separating them with `;;`.
#
# Note that default keybindings are always bound, and need to be explicitly
# unbound if you wish to remove them:
#
# <unbound>
#   keychain
#   keychain2
#   ...
"""

KEY_SECTION_DESC = {
    'all': "Keybindings active in all modes.",
    'normal': "Keybindings for normal mode.",
    'insert': (
        "Keybindings for insert mode.\n"
        "Since normal keypresses are passed through, only special keys are "
        "supported in this mode.\n"
        "Useful hidden commands to map in this section:\n\n"
        " * `open-editor`: Open a texteditor with the focused field.\n"
        " * `paste-primary`: Paste primary selection at cursor position."),
    'hint': (
        "Keybindings for hint mode.\n"
        "Since normal keypresses are passed through, only special keys are "
        "supported in this mode.\n"
        "Useful hidden commands to map in this section:\n\n"
        " * `follow-hint`: Follow the currently selected hint."),
    'passthrough': (
        "Keybindings for passthrough mode.\n"
        "Since normal keypresses are passed through, only special keys are "
        "supported in this mode."),
    'command': (
        "Keybindings for command mode.\n"
        "Since normal keypresses are passed through, only special keys are "
        "supported in this mode.\n"
        "Useful hidden commands to map in this section:\n\n"
        " * `command-history-prev`: Switch to previous command in history.\n"
        " * `command-history-next`: Switch to next command in history.\n"
        " * `completion-item-prev`: Select previous item in completion.\n"
        " * `completion-item-next`: Select next item in completion.\n"
        " * `command-accept`: Execute the command currently in the "
        "commandline."),
    'prompt': (
        "Keybindings for prompts in the status line.\n"
        "You can bind normal keys in this mode, but they will be only active "
        "when a yes/no-prompt is asked. For other prompt modes, you can only "
        "bind special keys.\n"
        "Useful hidden commands to map in this section:\n\n"
        " * `prompt-accept`: Confirm the entered value.\n"
        " * `prompt-yes`: Answer yes to a yes/no question.\n"
        " * `prompt-no`: Answer no to a yes/no question."),
    'caret': (
        ""),
}

# Keys which are similar to Return and should be bound by default where Return
# is bound.

RETURN_KEYS = ['<Return>', '<Ctrl-M>', '<Ctrl-J>', '<Shift-Return>', '<Enter>',
               '<Shift-Enter>']


KEY_DATA = collections.OrderedDict([
    ('!normal', collections.OrderedDict([
        ('clear-keychain ;; leave-mode', ['<Escape>', '<Ctrl-[>']),
    ])),

    ('normal', collections.OrderedDict([
        ('clear-keychain ;; search', ['<Escape>']),
        ('set-cmd-text -s :open', ['o']),
        ('set-cmd-text :open {url:pretty}', ['go']),
        ('set-cmd-text -s :open -t', ['O']),
        ('set-cmd-text :open -t {url:pretty}', ['gO']),
        ('set-cmd-text -s :open -b', ['xo']),
        ('set-cmd-text :open -b {url:pretty}', ['xO']),
        ('set-cmd-text -s :open -w', ['wo']),
        ('set-cmd-text :open -w {url:pretty}', ['wO']),
        ('open -t', ['ga', '<Ctrl-T>']),
        ('open -w', ['<Ctrl-N>']),
        ('tab-close', ['d', '<Ctrl-W>']),
        ('tab-close -o', ['D']),
        ('tab-only', ['co']),
        ('tab-focus', ['T']),
        ('tab-move', ['gm']),
        ('tab-move -', ['gl']),
        ('tab-move +', ['gr']),
        ('tab-focus', ['J', '<Ctrl-PgDown>']),
        ('tab-prev', ['K', '<Ctrl-PgUp>']),
        ('tab-clone', ['gC']),
        ('reload', ['r', '<F5>']),
        ('reload -f', ['R', '<Ctrl-F5>']),
        ('back', ['H']),
        ('back -t', ['th']),
        ('back -w', ['wh']),
        ('forward', ['L']),
        ('forward -t', ['tl']),
        ('forward -w', ['wl']),
        ('fullscreen', ['<F11>']),
        ('hint', ['f']),
        ('hint all tab', ['F']),
        ('hint all window', ['wf']),
        ('hint all tab-bg', [';b']),
        ('hint all tab-fg', [';f']),
        ('hint all hover', [';h']),
        ('hint images', [';i']),
        ('hint images tab', [';I']),
        ('hint images tab-bg', ['.i']),
        ('hint links fill ":open {hint-url}"', [';o']),
        ('hint links fill ":open -t {hint-url}"', [';O']),
        ('hint links fill ":open -b {hint-url}"', ['.o']),
        ('hint links yank', [';y']),
        ('hint links yank-primary', [';Y']),
        ('hint --rapid links tab-bg', [';r']),
        ('hint --rapid links window', [';R']),
        ('hint links download', [';d']),
        ('scroll left', ['h']),
        ('scroll down', ['j']),
        ('scroll up', ['k']),
        ('scroll right', ['l']),
        ('undo', ['u', '<Ctrl-Shift-T>']),
        ('scroll-perc 0', ['gg']),
        ('scroll-perc', ['G']),
        ('search-next', ['n']),
        ('search-prev', ['N']),
        ('enter-mode insert', ['i']),
        ('enter-mode caret', ['v']),
        ('enter-mode set_mark', ['`']),
        ('enter-mode jump_mark', ["'"]),
        ('yank', ['yy']),
        ('yank -s', ['yY']),
        ('yank -t', ['yt']),
        ('yank -ts', ['yT']),
        ('yank -d', ['yd']),
        ('yank -ds', ['yD']),
        ('yank -p', ['yp']),
        ('yank -ps', ['yP']),
        ('paste', ['pp']),
        ('paste -s', ['pP']),
        ('paste -t', ['Pp']),
        ('paste -ts', ['PP']),
        ('paste -w', ['wp']),
        ('paste -ws', ['wP']),
        ('quickmark-save', ['m']),
        ('set-cmd-text -s :quickmark-load', ['b']),
        ('set-cmd-text -s :quickmark-load -t', ['B']),
        ('set-cmd-text -s :quickmark-load -w', ['wb']),
        ('bookmark-add', ['M']),
        ('set-cmd-text -s :bookmark-load', ['gb']),
        ('set-cmd-text -s :bookmark-load -t', ['gB']),
        ('set-cmd-text -s :bookmark-load -w', ['wB']),
        ('save', ['sf']),
        ('set-cmd-text -s :set', ['ss']),
        ('set-cmd-text -s :set -t', ['sl']),
        ('set-cmd-text -s :set keybind', ['sk']),
        ('zoom-out', ['-']),
        ('zoom-in', ['+']),
        ('zoom', ['=']),
        ('navigate prev', ['[[']),
        ('navigate next', [']]']),
        ('navigate prev -t', ['{{']),
        ('navigate next -t', ['}}']),
        ('navigate up', ['gu']),
        ('navigate up -t', ['gU']),
        ('navigate increment', ['<Ctrl-A>']),
        ('navigate decrement', ['<Ctrl-X>']),
        ('inspector', ['wi']),
        ('download', ['gd']),
        ('download-cancel', ['ad']),
        ('download-clear', ['cd']),
        ('view-source', ['gf']),
        ('set-cmd-text -s :buffer', ['gt']),
        ('tab-focus last', ['<Ctrl-Tab>']),
        ('enter-mode passthrough', ['<Ctrl-V>']),
        ('quit', ['<Ctrl-Q>']),
        ('scroll-page 0 1', ['<Ctrl-F>']),
        ('scroll-page 0 -1', ['<Ctrl-B>']),
        ('scroll-page 0 0.5', ['<Ctrl-D>']),
        ('scroll-page 0 -0.5', ['<Ctrl-U>']),
        ('tab-focus 1', ['<Alt-1>']),
        ('tab-focus 2', ['<Alt-2>']),
        ('tab-focus 3', ['<Alt-3>']),
        ('tab-focus 4', ['<Alt-4>']),
        ('tab-focus 5', ['<Alt-5>']),
        ('tab-focus 6', ['<Alt-6>']),
        ('tab-focus 7', ['<Alt-7>']),
        ('tab-focus 8', ['<Alt-8>']),
        ('tab-focus 9', ['<Alt-9>']),
        ('home', ['<Ctrl-h>']),
        ('stop', ['<Ctrl-s>']),
        ('print', ['<Ctrl-Alt-p>']),
        ('open qute:settings', ['Ss']),
        ('follow-selected', RETURN_KEYS),
        ('follow-selected -t', ['<Ctrl-Return>', '<Ctrl-Enter>']),
    ])),

    ('insert', collections.OrderedDict([
        ('open-editor', ['<Ctrl-E>']),
        ('paste-primary', ['<Shift-Ins>']),
    ])),

    ('hint', collections.OrderedDict([
        ('follow-hint', RETURN_KEYS),
        ('hint --rapid links tab-bg', ['<Ctrl-R>']),
        ('hint links', ['<Ctrl-F>']),
        ('hint all tab-bg', ['<Ctrl-B>']),
    ])),

    ('passthrough', {}),

    ('command', collections.OrderedDict([
        ('command-history-prev', ['<Ctrl-P>']),
        ('command-history-next', ['<Ctrl-N>']),
        ('completion-item-prev', ['<Shift-Tab>', '<Up>']),
        ('completion-item-next', ['<Tab>', '<Down>']),
        ('completion-item-del', ['<Ctrl-D>']),
        ('command-accept', RETURN_KEYS),
    ])),

    ('prompt', collections.OrderedDict([
        ('prompt-accept', RETURN_KEYS),
        ('prompt-yes', ['y']),
        ('prompt-no', ['n']),
    ])),

    ('command,prompt', collections.OrderedDict([
        ('rl-backward-char', ['<Ctrl-B>']),
        ('rl-forward-char', ['<Ctrl-F>']),
        ('rl-backward-word', ['<Alt-B>']),
        ('rl-forward-word', ['<Alt-F>']),
        ('rl-beginning-of-line', ['<Ctrl-A>']),
        ('rl-end-of-line', ['<Ctrl-E>']),
        ('rl-unix-line-discard', ['<Ctrl-U>']),
        ('rl-kill-line', ['<Ctrl-K>']),
        ('rl-kill-word', ['<Alt-D>']),
        ('rl-unix-word-rubout', ['<Ctrl-W>', '<Alt-Backspace>']),
        ('rl-yank', ['<Ctrl-Y>']),
        ('rl-delete-char', ['<Ctrl-?>']),
        ('rl-backward-delete-char', ['<Ctrl-H>']),
    ])),

    ('caret', collections.OrderedDict([
        ('toggle-selection', ['v', '<Space>']),
        ('drop-selection', ['<Ctrl-Space>']),
        ('enter-mode normal', ['c']),
        ('move-to-next-line', ['j']),
        ('move-to-prev-line', ['k']),
        ('move-to-next-char', ['l']),
        ('move-to-prev-char', ['h']),
        ('move-to-end-of-word', ['e']),
        ('move-to-next-word', ['w']),
        ('move-to-prev-word', ['b']),
        ('move-to-start-of-next-block', [']']),
        ('move-to-start-of-prev-block', ['[']),
        ('move-to-end-of-next-block', ['}']),
        ('move-to-end-of-prev-block', ['{']),
        ('move-to-start-of-line', ['0']),
        ('move-to-end-of-line', ['$']),
        ('move-to-start-of-document', ['gg']),
        ('move-to-end-of-document', ['G']),
        ('yank-selected -p', ['Y']),
        ('yank-selected', ['y'] + RETURN_KEYS),
        ('scroll left', ['H']),
        ('scroll down', ['J']),
        ('scroll up', ['K']),
        ('scroll right', ['L']),
    ])),
])


# A list of (regex, replacement) tuples of changed key commands.

CHANGED_KEY_COMMANDS = [
    (re.compile(r'^open -([twb]) about:blank$'), r'open -\1'),

    (re.compile(r'^download-page$'), r'download'),
    (re.compile(r'^cancel-download$'), r'download-cancel'),

    (re.compile(r"""^search (''|"")$"""), r'clear-keychain ;; search'),
    (re.compile(r'^search$'), r'clear-keychain ;; search'),

    (re.compile(r"""^set-cmd-text ['"](.*) ['"]$"""), r'set-cmd-text -s \1'),
    (re.compile(r"""^set-cmd-text ['"](.*)['"]$"""), r'set-cmd-text \1'),

    (re.compile(r"^hint links rapid$"), r'hint --rapid links tab-bg'),
    (re.compile(r"^hint links rapid-win$"), r'hint --rapid links window'),

    (re.compile(r'^scroll -50 0$'), r'scroll left'),
    (re.compile(r'^scroll 0 50$'), r'scroll down'),
    (re.compile(r'^scroll 0 -50$'), r'scroll up'),
    (re.compile(r'^scroll 50 0$'), r'scroll right'),
    (re.compile(r'^scroll ([-\d]+ [-\d]+)$'), r'scroll-px \1'),

    (re.compile(r'^search *;; *clear-keychain$'), r'clear-keychain ;; search'),
    (re.compile(r'^leave-mode$'), r'clear-keychain ;; leave-mode'),

    (re.compile(r'^download-remove --all$'), r'download-clear'),
]<|MERGE_RESOLUTION|>--- conflicted
+++ resolved
@@ -479,15 +479,10 @@
              "match, the complete match will be executed after this time."),
 
             ('partial-timeout',
-<<<<<<< HEAD
-             SettingValue(typ.Int(minval=0, maxval=MAXVALS['int']), '1000'),
+             SettingValue(typ.Int(minval=0, maxval=MAXVALS['int']), '5000'),
              "Timeout for partially typed key bindings.\n\n"
              "If the current input forms only partial matches, the keystring "
              "will be cleared after this time."),
-=======
-             SettingValue(typ.Int(minval=0, maxval=MAXVALS['int']), '5000'),
-             "Timeout for partially typed key bindings."),
->>>>>>> acdeb0f5
 
             ('insert-mode-on-plugins',
              SettingValue(typ.Bool(), 'false'),
