--- conflicted
+++ resolved
@@ -178,11 +178,8 @@
     valid_flags = ['debug-exit', 'pdb-postmortem', 'no-sql-history',
                    'no-scroll-filtering', 'log-requests', 'log-cookies',
                    'lost-focusproxy', 'log-scroll-pos', 'stack', 'chromium',
-<<<<<<< HEAD
-                   'wait-renderer-process', 'avoid-chromium-init', 'werror']
-=======
+                   # 'wait-renderer-process', 'avoid-chromium-init', 'werror']
                    'werror', 'test-notification-service']
->>>>>>> 41bcada1
 
     if flag in valid_flags:
         return flag
