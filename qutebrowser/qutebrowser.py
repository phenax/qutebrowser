# vim: ft=python fileencoding=utf-8 sts=4 sw=4 et:

# Copyright 2014-2020 Florian Bruhin (The Compiler) <mail@qutebrowser.org>

# This file is part of qutebrowser.
#
# qutebrowser is free software: you can redistribute it and/or modify
# it under the terms of the GNU General Public License as published by
# the Free Software Foundation, either version 3 of the License, or
# (at your option) any later version.
#
# qutebrowser is distributed in the hope that it will be useful,
# but WITHOUT ANY WARRANTY; without even the implied warranty of
# MERCHANTABILITY or FITNESS FOR A PARTICULAR PURPOSE.  See the
# GNU General Public License for more details.
#
# You should have received a copy of the GNU General Public License
# along with qutebrowser.  If not, see <http://www.gnu.org/licenses/>.

"""Early initialization and main entry point.

qutebrowser's initialization process roughly looks like this:

- This file gets imported, either via the setuptools entry point or
  __main__.py.
- At import time, we check for the correct Python version and show an error if
  it's too old.
- The main() function in this file gets invoked
- Argument parsing takes place
- earlyinit.early_init() gets invoked to do various low-level initialization
  and checks whether all dependencies are met.
- app.run() gets called, which takes over.
  See the docstring of app.py for details.
"""

import sys
import json

import qutebrowser
try:
    from qutebrowser.misc.checkpyver import check_python_version
except ImportError:
    try:
        # python2
        from .misc.checkpyver import check_python_version
    except (SystemError, ValueError):
        # Import without module - SystemError on Python3, ValueError (?!?) on
        # Python2
        sys.stderr.write("Please don't run this script directly, do something "
                         "like   python3 -m qutebrowser   instead.\n")
        sys.stderr.flush()
        sys.exit(100)
check_python_version()

import argparse  # pylint: disable=wrong-import-order
from qutebrowser.misc import earlyinit


def get_argparser():
    """Get the argparse parser."""
    parser = argparse.ArgumentParser(prog='qutebrowser',
                                     description=qutebrowser.__description__)
    parser.add_argument('-B', '--basedir', help="Base directory for all "
                        "storage.")
    parser.add_argument('-C', '--config-py', help="Path to config.py.",
                        metavar='CONFIG')
    parser.add_argument('-V', '--version', help="Show version and quit.",
                        action='store_true')
    parser.add_argument('-s', '--set', help="Set a temporary setting for "
                        "this session.", nargs=2, action='append',
                        dest='temp_settings', default=[],
                        metavar=('OPTION', 'VALUE'))
    parser.add_argument('-r', '--restore', help="Restore a named session.",
                        dest='session')
    parser.add_argument('-R', '--override-restore', help="Don't restore a "
                        "session even if one would be restored.",
                        action='store_true')
    parser.add_argument('--target', choices=['auto', 'tab', 'tab-bg',
                                             'tab-silent', 'tab-bg-silent',
                                             'window', 'private-window'],
                        help="How URLs should be opened if there is already a "
                             "qutebrowser instance running.")
    parser.add_argument('--backend', choices=['webkit', 'webengine'],
                        help="Which backend to use.")

    parser.add_argument('--json-args', help=argparse.SUPPRESS)
    parser.add_argument('--temp-basedir-restarted', help=argparse.SUPPRESS)

    debug = parser.add_argument_group('debug arguments')
    debug.add_argument('-l', '--loglevel', dest='loglevel',
                       help="Override the configured console loglevel",
                       choices=['critical', 'error', 'warning', 'info',
                                'debug', 'vdebug'])
    debug.add_argument('--logfilter', type=logfilter_error,
                       help="Comma-separated list of things to be logged "
                       "to the debug log on stdout.")
    debug.add_argument('--loglines',
                       help="How many lines of the debug log to keep in RAM "
                       "(-1: unlimited).",
                       default=2000, type=int)
    debug.add_argument('-d', '--debug', help="Turn on debugging options.",
                       action='store_true')
    debug.add_argument('--json-logging', action='store_true', help="Output log"
                       " lines in JSON format (one object per line).")
    debug.add_argument('--nocolor', help="Turn off colored logging.",
                       action='store_false', dest='color')
    debug.add_argument('--force-color', help="Force colored logging",
                       action='store_true')
    debug.add_argument('--nowindow', action='store_true', help="Don't show "
                       "the main window.")
    debug.add_argument('-T', '--temp-basedir', action='store_true', help="Use "
                       "a temporary basedir.")
    debug.add_argument('--no-err-windows', action='store_true', help="Don't "
                       "show any error windows (used for tests/smoke.py).")
    debug.add_argument('--qt-arg', help="Pass an argument with a value to Qt. "
                       "For example, you can do "
                       "`--qt-arg geometry 650x555+200+300` to set the window "
                       "geometry.", nargs=2, metavar=('NAME', 'VALUE'),
                       action='append')
    debug.add_argument('--qt-flag', help="Pass an argument to Qt as flag.",
                       nargs=1, action='append')
    debug.add_argument('-D', '--debug-flag', type=debug_flag_error,
                       default=[], help="Pass name of debugging feature to be"
                       " turned on.", action='append', dest='debug_flags')
    parser.add_argument('command', nargs='*', help="Commands to execute on "
                        "startup.", metavar=':command')
    # URLs will actually be in command
    parser.add_argument('url', nargs='*', help="URLs to open on startup "
                        "(empty as a window separator).")
    return parser


def directory(arg):
    if not arg:
        raise argparse.ArgumentTypeError("Invalid empty value")


def logfilter_error(logfilter):
    """Validate logger names passed to --logfilter.

    Args:
        logfilter: A comma separated list of logger names.
    """
    from qutebrowser.utils import log
    try:
        log.LogFilter.parse(logfilter)
    except log.InvalidLogFilterError as e:
        raise argparse.ArgumentTypeError(e)
    return logfilter


def debug_flag_error(flag):
    """Validate flags passed to --debug-flag.

    Available flags:
        debug-exit: Turn on debugging of late exit.
        pdb-postmortem: Drop into pdb on exceptions.
        no-sql-history: Don't store history items.
        no-scroll-filtering: Process all scrolling updates.
        log-requests: Log all network requests.
        log-cookies: Log cookies in cookie filter.
        log-scroll-pos: Log all scrolling changes.
        stack: Enable Chromium stack logging.
        chromium: Enable Chromium logging.
        wait-renderer-process: Wait for debugger in renderer process.
        avoid-chromium-init: Enable `--version` without initializing Chromium.
        werror: Turn Python warnings into errors.
        test-notification-service: Use the testing libnotify service.
    """
    valid_flags = ['debug-exit', 'pdb-postmortem', 'no-sql-history',
                   'no-scroll-filtering', 'log-requests', 'log-cookies',
<<<<<<< HEAD
                   'lost-focusproxy', 'log-scroll-pos', 'stack', 'chromium',
                   'wait-renderer-process', 'avoid-chromium-init',
                   'werror', 'test-notification-service']
=======
                   'log-scroll-pos', 'stack', 'chromium',
                   'wait-renderer-process', 'avoid-chromium-init', 'werror']
>>>>>>> 99b0864e

    if flag in valid_flags:
        return flag
    else:
        raise argparse.ArgumentTypeError("Invalid debug flag - valid flags: {}"
                                         .format(', '.join(valid_flags)))


def main():
    parser = get_argparser()
    argv = sys.argv[1:]
    args = parser.parse_args(argv)
    if args.json_args is not None:
        # Restoring after a restart.
        # When restarting, we serialize the argparse namespace into json, and
        # construct a "fake" argparse.Namespace here based on the data loaded
        # from json.
        data = json.loads(args.json_args)
        args = argparse.Namespace(**data)
    earlyinit.early_init(args)
    # We do this imports late as earlyinit needs to be run first (because of
    # version checking and other early initialization)
    from qutebrowser import app
    return app.run(args)<|MERGE_RESOLUTION|>--- conflicted
+++ resolved
@@ -169,14 +169,9 @@
     """
     valid_flags = ['debug-exit', 'pdb-postmortem', 'no-sql-history',
                    'no-scroll-filtering', 'log-requests', 'log-cookies',
-<<<<<<< HEAD
                    'lost-focusproxy', 'log-scroll-pos', 'stack', 'chromium',
                    'wait-renderer-process', 'avoid-chromium-init',
                    'werror', 'test-notification-service']
-=======
-                   'log-scroll-pos', 'stack', 'chromium',
-                   'wait-renderer-process', 'avoid-chromium-init', 'werror']
->>>>>>> 99b0864e
 
     if flag in valid_flags:
         return flag
