--- conflicted
+++ resolved
@@ -174,17 +174,14 @@
         ('js_headers', 'Sets headers dynamically via JS',
          pytest.mark.skipif,
          config.webengine and not header_bug_fixed),
-<<<<<<< HEAD
         ('qtwebkit_pdf_imageformat_skip',
          'Skipped with QtWebKit if PDF image plugin is available',
          pytest.mark.skipif,
          not config.webengine and qpdf_image_plugin.exists()),
-=======
         # WORKAROUND for https://www.riverbankcomputing.com/pipermail/pyqt/2020-May/042918.html
         ('qtwebengine_py_5_15', 'Skipped with PyQtWebEngine < 5.15',
          pytest.mark.skipif,
          config.webengine and not _pyqt_webengine_at_least_5_15()),
->>>>>>> 41bcada1
     ]
 
     for item in items:
