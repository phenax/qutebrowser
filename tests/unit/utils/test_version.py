--- conflicted
+++ resolved
@@ -800,20 +800,6 @@
     assert version._chromium_version() not in ['', 'unknown', 'unavailable']
 
 
-<<<<<<< HEAD
-@pytest.mark.parametrize(['git_commit', 'frozen', 'style', 'with_webkit',
-                          'known_distribution'], [
-    (True, False, True, True, True),  # normal
-    (False, False, True, True, True),  # no git commit
-    (True, True, True, True, True),  # frozen
-    (True, True, False, True, True),  # no style
-    (True, False, True, False, True),  # no webkit
-    (True, False, True, 'ng', True),  # QtWebKit-NG
-    (True, False, True, True, False),  # unknown Linux distribution
-])  # pylint: disable=too-many-locals
-def test_version_output(git_commit, frozen, style, with_webkit,
-                        known_distribution, stubs, monkeypatch, init_sql):
-=======
 class VersionParams:
 
     def __init__(self, name, git_commit=True, frozen=False, style=True,
@@ -838,7 +824,6 @@
     VersionParams('no-ssl', ssl_support=False),
 ], ids=lambda param: param.name)
 def test_version_output(params, stubs, monkeypatch):
->>>>>>> a572b0f3
     """Test version.version()."""
     class FakeWebEngineProfile:
         def httpUserAgent(self):
@@ -925,12 +910,8 @@
         MODULE VERSION 1
         MODULE VERSION 2
         pdf.js: PDFJS VERSION
-<<<<<<< HEAD
         sqlite: SQLITE VERSION
-        SSL: SSL VERSION
-=======
         QtNetwork SSL: {ssl}
->>>>>>> a572b0f3
         {style}
         Platform: PLATFORM, ARCHITECTURE{linuxdist}
         Frozen: {frozen}
