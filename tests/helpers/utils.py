--- conflicted
+++ resolved
@@ -247,7 +247,6 @@
     Args:
         qt_flag: Add a '--qt-flag' argument.
     """
-<<<<<<< HEAD
     seccomp_flag = 'disable-seccomp-filter-sandbox'
     namespace_flag = 'disable-namespace-sandbox'
 
@@ -268,10 +267,6 @@
             ## https://bugreports.qt.io/browse/QTBUG-81313
             # 5.11.0 to 5.11.3 (inclusive)
             ('5.11', range(0, 4), seccomp_flag),
-=======
-    affected_versions = set()
-    for base, patch_range in [
->>>>>>> 99b0864e
             # 5.12.0 to 5.12.7 (inclusive)
             ('5.12', range(0, 8), seccomp_flag),
             # 5.13.0 to 5.13.2 (inclusive)
